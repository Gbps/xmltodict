#!/usr/bin/env python
"Makes working with XML feel like you are working with JSON"

try:
    from defusedexpat import pyexpat as expat
except ImportError:
    from xml.parsers import expat
from xml.sax.saxutils import XMLGenerator, quoteattr
from xml.sax.xmlreader import AttributesImpl
try:  # pragma no cover
    from cStringIO import StringIO
except ImportError:  # pragma no cover
    try:
        from StringIO import StringIO
    except ImportError:
        from io import StringIO
try:  # pragma no cover
    from collections import OrderedDict
except ImportError:  # pragma no cover
    try:
        from ordereddict import OrderedDict
    except ImportError:
        OrderedDict = dict

try:  # pragma no cover
    _basestring = basestring
except NameError:  # pragma no cover
    _basestring = str
try:  # pragma no cover
    _unicode = unicode
except NameError:  # pragma no cover
    _unicode = str

__author__ = 'Martin Blech'
__version__ = '0.11.0'
__license__ = 'MIT'


class ParsingInterrupted(Exception):
    pass


class _DictSAXHandler(object):
    def __init__(self,
                 item_depth=0,
                 item_callback=lambda *args: True,
                 xml_attribs=True,
                 attr_prefix='@',
                 cdata_key='#text',
                 force_cdata=False,
                 cdata_separator='',
                 postprocessor=None,
                 dict_constructor=OrderedDict,
                 strip_whitespace=True,
                 namespace_separator=':',
                 namespaces=None,
                 force_list=None,
                 ordered_mixed_children=False):
        self.path = []
        self.stack = []
        self.data = []
        self.item = None
        self.item_depth = item_depth
        self.xml_attribs = xml_attribs
        self.item_callback = item_callback
        self.attr_prefix = attr_prefix
        self.cdata_key = cdata_key
        self.force_cdata = force_cdata
        self.cdata_separator = cdata_separator
        self.postprocessor = postprocessor
        self.dict_constructor = dict_constructor
        self.strip_whitespace = strip_whitespace
        self.namespace_separator = namespace_separator
        self.namespaces = namespaces
        self.namespace_declarations = OrderedDict()
        self.force_list = force_list
        self.ordered_mixed_children = ordered_mixed_children
        self.counter = 0

    def _build_name(self, full_name):
        if not self.namespaces:
            return full_name
        i = full_name.rfind(self.namespace_separator)
        if i == -1:
            return full_name
        namespace, name = full_name[:i], full_name[i+1:]
        short_namespace = self.namespaces.get(namespace, namespace)
        if not short_namespace:
            return name
        else:
            return self.namespace_separator.join((short_namespace, name))

    def _attrs_to_dict(self, attrs):
        ret_attrs = attrs
        if not isinstance(attrs, dict):
            ret_attrs = self.dict_constructor(zip(attrs[0::2], attrs[1::2]))
        if self.ordered_mixed_children:
            ret_attrs["__order__"] = self.counter
            self.counter += 1
        return ret_attrs

    def startNamespaceDecl(self, prefix, uri):
        self.namespace_declarations[prefix or ''] = uri

    def startElement(self, full_name, attrs):
        name = self._build_name(full_name)
        attrs = self._attrs_to_dict(attrs)
        if attrs and self.namespace_declarations:
            attrs['xmlns'] = self.namespace_declarations
            self.namespace_declarations = OrderedDict()
        self.path.append((name, attrs or None))
        if len(self.path) > self.item_depth:
            self.stack.append((self.item, self.data))
            if self.xml_attribs:
                attr_entries = []
                for key, value in attrs.items():
                    key = self.attr_prefix+self._build_name(key)
                    if self.postprocessor:
                        entry = self.postprocessor(self.path, key, value)
                    else:
                        entry = (key, value)
                    if entry:
                        attr_entries.append(entry)
                attrs = self.dict_constructor(attr_entries)
            else:
                attrs = None
            self.item = attrs or None
            self.data = []

    def endElement(self, full_name):
        name = self._build_name(full_name)
        if len(self.path) == self.item_depth:
            item = self.item
            if item is None:
                item = (None if not self.data
                        else self.cdata_separator.join(self.data))

            should_continue = self.item_callback(self.path, item)
            if not should_continue:
                raise ParsingInterrupted()
        if len(self.stack):
            data = (None if not self.data
                    else self.cdata_separator.join(self.data))
            item = self.item
            self.item, self.data = self.stack.pop()
            if self.strip_whitespace and data:
                data = data.strip() or None
            if data and self.force_cdata and item is None:
                item = self.dict_constructor()
            if item is not None:
                if data:
                    self.push_data(item, self.cdata_key, data)
                self.item = self.push_data(self.item, name, item)
            else:
                self.item = self.push_data(self.item, name, data)
        else:
            self.item = None
            self.data = []
        self.path.pop()

    def characters(self, data):
        if not self.data:
            self.data = [data]
        else:
            self.data.append(data)

    def push_data(self, item, key, data):
        if self.postprocessor is not None:
            result = self.postprocessor(self.path, key, data)
            if result is None:
                return item
            key, data = result
        if item is None:
            item = self.dict_constructor()
        try:
            value = item[key]
            if isinstance(value, list):
                value.append(data)
            else:
                item[key] = [value, data]
        except KeyError:
            if self._should_force_list(key, data):
                item[key] = [data]
            else:
                item[key] = data
        return item

    def _should_force_list(self, key, value):
        if not self.force_list:
            return False
        try:
            return key in self.force_list
        except TypeError:
            return self.force_list(self.path[:-1], key, value)


def parse(xml_input, encoding=None, expat=expat, process_namespaces=False,
          namespace_separator=':', disable_entities=True,
          ordered_mixed_children=False, **kwargs):
    """Parse the given XML input and convert it into a dictionary.

    `xml_input` can either be a `string` or a file-like object.

    If `xml_attribs` is `True`, element attributes are put in the dictionary
    among regular child elements, using `@` as a prefix to avoid collisions. If
    set to `False`, they are just ignored.

    Simple example::

        >>> import xmltodict
        >>> doc = xmltodict.parse(\"\"\"
        ... <a prop="x">
        ...   <b>1</b>
        ...   <b>2</b>
        ... </a>
        ... \"\"\")
        >>> doc['a']['@prop']
        u'x'
        >>> doc['a']['b']
        [u'1', u'2']

    If `item_depth` is `0`, the function returns a dictionary for the root
    element (default behavior). Otherwise, it calls `item_callback` every time
    an item at the specified depth is found and returns `None` in the end
    (streaming mode).

    The callback function receives two parameters: the `path` from the document
    root to the item (name-attribs pairs), and the `item` (dict). If the
    callback's return value is false-ish, parsing will be stopped with the
    :class:`ParsingInterrupted` exception.

    Streaming example::

        >>> def handle(path, item):
        ...     print('path:%s item:%s' % (path, item))
        ...     return True
        ...
        >>> xmltodict.parse(\"\"\"
        ... <a prop="x">
        ...   <b>1</b>
        ...   <b>2</b>
        ... </a>\"\"\", item_depth=2, item_callback=handle)
        path:[(u'a', {u'prop': u'x'}), (u'b', None)] item:1
        path:[(u'a', {u'prop': u'x'}), (u'b', None)] item:2

    The optional argument `postprocessor` is a function that takes `path`,
    `key` and `value` as positional arguments and returns a new `(key, value)`
    pair where both `key` and `value` may have changed. Usage example::

        >>> def postprocessor(path, key, value):
        ...     try:
        ...         return key + ':int', int(value)
        ...     except (ValueError, TypeError):
        ...         return key, value
        >>> xmltodict.parse('<a><b>1</b><b>2</b><b>x</b></a>',
        ...                 postprocessor=postprocessor)
        OrderedDict([(u'a', OrderedDict([(u'b:int', [1, 2]), (u'b', u'x')]))])

    You can pass an alternate version of `expat` (such as `defusedexpat`) by
    using the `expat` parameter. E.g:

        >>> import defusedexpat
        >>> xmltodict.parse('<a>hello</a>', expat=defusedexpat.pyexpat)
        OrderedDict([(u'a', u'hello')])

    You can use the force_list argument to force lists to be created even
    when there is only a single child of a given level of hierarchy. The
    force_list argument is a tuple of keys. If the key for a given level
    of hierarchy is in the force_list argument, that level of hierarchy
    will have a list as a child (even if there is only one sub-element).
    The index_keys operation takes precendence over this. This is applied
    after any user-supplied postprocessor has already run.

    For example, given this input:
    <servers>
      <server>
        <name>host1</name>
        <os>Linux</os>
        <interfaces>
          <interface>
            <name>em0</name>
            <ip_address>10.0.0.1</ip_address>
          </interface>
        </interfaces>
      </server>
    </servers>

    If called with force_list=('interface',), it will produce
    this dictionary:
    {'servers':
      {'server':
        {'name': 'host1',
         'os': 'Linux'},
         'interfaces':
          {'interface':
            [ {'name': 'em0', 'ip_address': '10.0.0.1' } ] } } }

    `force_list` can also be a callable that receives `path`, `key` and
    `value`. This is helpful in cases where the logic that decides whether
    a list should be forced is more complex.

    The parameter ordered_mixed_children will cause the parser to add an
    attribute to each element in the data with a key `@__order__`, with a value
    that corresponds to the element's processing order within the document.
    By default, mixed child elements are grouped by name and only keep their
    relative order. Sometimes the order does matter, but the system you're
    working with doesn't have any other way to indicate order than by the
    coincidence of order in the document.

    For example, this input:
    <a>
      <b>1</b>
      <c>2</c>
      <b>3</b>
    </a>

    Would normally be parsed as:
    {"a": {"b": [1, 3], "c": 2}}

    This would then be unparsed as:
    <a>
      <b>1</b>
      <b>3</b>
      <c>2</c>
    </a>

    With `ordered_mixed_children=True`, the order information is included so
    that the original input is produced when unparsing (the `@__order__`
    attribute is removed).
    {"a": {
      "@__order__": 1,
      "b": ({"@__order__": 2, "#text": 1},
           {"@__order__": 3, "#text": 3}),
      "c": {"@__order__": 4, "#text": 2}
      }
    }
    """
    handler = _DictSAXHandler(namespace_separator=namespace_separator,
                              ordered_mixed_children=ordered_mixed_children,
                              **kwargs)
    if isinstance(xml_input, _unicode):
        if not encoding:
            encoding = 'utf-8'
        xml_input = xml_input.encode(encoding)
    if not process_namespaces:
        namespace_separator = None
    parser = expat.ParserCreate(
        encoding,
        namespace_separator
    )
    try:
        parser.ordered_attributes = True
    except AttributeError:
        # Jython's expat does not support ordered_attributes
        pass
    parser.StartNamespaceDeclHandler = handler.startNamespaceDecl
    parser.StartElementHandler = handler.startElement
    parser.EndElementHandler = handler.endElement
    parser.CharacterDataHandler = handler.characters
    parser.buffer_text = True
    if disable_entities:
        try:
            # Attempt to disable DTD in Jython's expat parser (Xerces-J).
            feature = "http://apache.org/xml/features/disallow-doctype-decl"
            parser._reader.setFeature(feature, True)
        except AttributeError:
            # For CPython / expat parser.
            # Anything not handled ends up here and entities aren't expanded.
            parser.DefaultHandler = lambda x: None
            # Expects an integer return; zero means failure -> expat.ExpatError.
            parser.ExternalEntityRefHandler = lambda *x: 1
    if hasattr(xml_input, 'read'):
        parser.ParseFile(xml_input)
    else:
        parser.Parse(xml_input, True)
    return handler.item


def _process_namespace(name, namespaces, ns_sep=':', attr_prefix='@'):
    if not namespaces:
        return name
    try:
        ns, name = name.rsplit(ns_sep, 1)
    except ValueError:
        pass
    else:
        ns_res = namespaces.get(ns.strip(attr_prefix))
        name = '{0}{1}{2}{3}'.format(
            attr_prefix if ns.startswith(attr_prefix) else '',
            ns_res, ns_sep, name) if ns_res else name
    return name


def _emit(key, value, content_handler,
          attr_prefix='@',
          cdata_key='#text',
          depth=0,
          preprocessor=None,
          pretty=False,
          newl='\n',
          indent='\t',
<<<<<<< HEAD
          full_document=True,
          ordered_mixed_children=False):
=======
          namespace_separator=':',
          namespaces=None,
          full_document=True):
    key = _process_namespace(key, namespaces, namespace_separator, attr_prefix)
>>>>>>> c67709df
    if preprocessor is not None:
        result = preprocessor(key, value)
        if result is None:
            return
        key, value = result
    if (not hasattr(value, '__iter__')
            or isinstance(value, _basestring)
            or isinstance(value, dict)):
        value = [value]
    for index, v in enumerate(value):
        if full_document and depth == 0 and index > 0:
            raise ValueError('document with multiple roots')
        if v is None:
            v = OrderedDict()
        elif not isinstance(v, dict):
            v = _unicode(v)
        if isinstance(v, _basestring):
            v = OrderedDict(((cdata_key, v),))
        cdata = None
        attrs = OrderedDict()
        children = []
        for ik, iv in v.items():
            if ik == cdata_key:
                cdata = iv
                continue
            if ik.startswith(attr_prefix):
                ik = _process_namespace(ik, namespaces, namespace_separator,
                                        attr_prefix)
                if ik == '@xmlns' and isinstance(iv, dict):
                    for k, v in iv.items():
                        attr = 'xmlns{0}'.format(':{0}'.format(k) if k else '')
                        attrs[attr] = _unicode(v)
                    continue
                if not isinstance(iv, _unicode):
                    iv = _unicode(iv)
                attrs[ik[len(attr_prefix):]] = iv
                continue
            children.append((ik, iv))

        if ordered_mixed_children:
            order_attr = "__order__"
            attrs.pop(order_attr, None)
            order_key = attr_prefix + order_attr
            # Each ordered element is "lifted" one level into a list of dicts.
            lift_list = []
            for child_key, child_value in children:
                if isinstance(child_value, (list, tuple)):
                    for val in child_value:
                        lift_list.append((child_key, val))
                else:
                    lift_list.append((child_key, child_value))
            children = sorted(
                lift_list, key=lambda x: get_child_order_key(x, order_key))

        if pretty:
            content_handler.ignorableWhitespace(depth * indent)
        if len(attrs) == 0 and cdata is None and len(children) == 0:
            content_handler.startElement(key, attrs)
            content_handler.endElement(key)
            if pretty:
                content_handler.ignorableWhitespace(newl)
            continue
        content_handler.startElement(key, AttributesImpl(attrs))
        if pretty and children:
            content_handler.ignorableWhitespace(newl)
        for child_key, child_value in children:
            _emit(child_key, child_value, content_handler,
                  attr_prefix, cdata_key, depth+1, preprocessor,
<<<<<<< HEAD
                  pretty, newl, indent,
                  ordered_mixed_children=ordered_mixed_children)
=======
                  pretty, newl, indent, namespaces=namespaces,
                  namespace_separator=namespace_separator)
>>>>>>> c67709df
        if cdata is not None:
            content_handler.characters(cdata)
        if pretty and children:
            content_handler.ignorableWhitespace(depth * indent)
        content_handler.endElement(key)
        if pretty and depth:
            content_handler.ignorableWhitespace(newl)


def get_child_order_key(item, order_key):
    """
    Get the order key for a child element, default to infinity (stable last).
    """
    infinity = float('inf')
    item_key, item_value = item
    if isinstance(item_value, dict):
        return item_value.pop(order_key, infinity)
    else:
        return infinity


class XMLGeneratorShort(XMLGenerator):
    """Copy of functionality added in Python 3.2 for short empty elements."""

    def __init__(self, out=None, encoding="utf-8",
                 short_empty_elements=False):
        XMLGenerator.__init__(self, out, encoding)
        self._short_empty_elements = short_empty_elements
        self._pending_start_element = False
        if getattr(self, "_out", None) is None:
            # Python 3.2 removed this for no apparent reason.
            self._out = out

    def startElement(self, name, attrs):
        if self._pending_start_element:
            self._write(_unicode('>'))
            self._pending_start_element = False
        self._write(_unicode('<' + name))
        for (name, value) in attrs.items():
            self._write(_unicode(' %s=%s' % (name, quoteattr(value))))
        if self._short_empty_elements:
            self._pending_start_element = True
        else:
            self._write(_unicode('>'))

    def endElement(self, name):
        if self._pending_start_element:
            self._write(_unicode('/>'))
            self._pending_start_element = False
        else:
            self._write(_unicode('</%s>' % name))

    def _write(self, text):
        if isinstance(text, str):
            self._out.write(text)
        else:
            self._out.write(text.encode(self._encoding, 'xmlcharrefreplace'))


def unparse(input_dict, output=None, encoding='utf-8', full_document=True,
<<<<<<< HEAD
            ordered_mixed_children=False, short_empty_elements=False, **kwargs):
=======
            short_empty_elements=False,
            **kwargs):
>>>>>>> c67709df
    """Emit an XML document for the given `input_dict` (reverse of `parse`).

    The resulting XML document is returned as a string, but if `output` (a
    file-like object) is specified, it is written there instead.

    Dictionary keys prefixed with `attr_prefix` (default=`'@'`) are interpreted
    as XML node attributes, whereas keys equal to `cdata_key`
    (default=`'#text'`) are treated as character data.

    The `pretty` parameter (default=`False`) enables pretty-printing. In this
    mode, lines are terminated with `'\n'` and indented with `'\t'`, but this
    can be customized with the `newl` and `indent` parameters.

    The `ordered_mixed_children` parameter (default=`False`) is available if
    the output of mixed child elements is significant. By default, mixed child
    elements are grouped by name and only keep their relative order. In addition
    to this parameter, the order must be specified in the data. To do this,
    add the sort order to an `@__order__` attribute in each element that should
    be ordered. The order attribute is removed from the output XML. Unordered
    elements are placed after those with an order specified, in their relative
    order.

    The `short_empty_elements` parameter (default=False) will cause empty
    elements to be output in their short form, e.g. "<tag/>" vs. "<tag></tag>".
    This feature was added to the default XMLGenerator in Python 3.2.
    """
    if full_document and len(input_dict) != 1:
        raise ValueError('Document must have exactly one root.')
    must_return = False
    if output is None:
        output = StringIO()
        must_return = True
<<<<<<< HEAD
    content_handler = XMLGeneratorShort(output, encoding, short_empty_elements)
=======
    if short_empty_elements:
        content_handler = XMLGenerator(output, encoding, True)
    else:
        content_handler = XMLGenerator(output, encoding)
>>>>>>> c67709df
    if full_document:
        content_handler.startDocument()
    for key, value in input_dict.items():
        _emit(key, value, content_handler, full_document=full_document,
              ordered_mixed_children=ordered_mixed_children, **kwargs)
    if full_document:
        content_handler.endDocument()
    if must_return:
        value = output.getvalue()
        try:  # pragma no cover
            value = value.decode(encoding)
        except AttributeError:  # pragma no cover
            pass
        return value

if __name__ == '__main__':  # pragma: no cover
    import sys
    import marshal
    try:
        stdin = sys.stdin.buffer
        stdout = sys.stdout.buffer
    except AttributeError:
        stdin = sys.stdin
        stdout = sys.stdout

    (item_depth,) = sys.argv[1:]
    item_depth = int(item_depth)


    def handle_item(path, item):
        marshal.dump((path, item), stdout)
        return True

    try:
        root = parse(stdin,
                     item_depth=item_depth,
                     item_callback=handle_item,
                     dict_constructor=dict)
        if item_depth == 0:
            handle_item([], root)
    except KeyboardInterrupt:
        pass<|MERGE_RESOLUTION|>--- conflicted
+++ resolved
@@ -399,15 +399,11 @@
           pretty=False,
           newl='\n',
           indent='\t',
-<<<<<<< HEAD
+          namespace_separator=':',
+          namespaces=None,
           full_document=True,
           ordered_mixed_children=False):
-=======
-          namespace_separator=':',
-          namespaces=None,
-          full_document=True):
     key = _process_namespace(key, namespaces, namespace_separator, attr_prefix)
->>>>>>> c67709df
     if preprocessor is not None:
         result = preprocessor(key, value)
         if result is None:
@@ -476,13 +472,9 @@
         for child_key, child_value in children:
             _emit(child_key, child_value, content_handler,
                   attr_prefix, cdata_key, depth+1, preprocessor,
-<<<<<<< HEAD
-                  pretty, newl, indent,
+                  pretty, newl, indent, namespaces=namespaces,
+                  namespace_separator=namespace_separator,
                   ordered_mixed_children=ordered_mixed_children)
-=======
-                  pretty, newl, indent, namespaces=namespaces,
-                  namespace_separator=namespace_separator)
->>>>>>> c67709df
         if cdata is not None:
             content_handler.characters(cdata)
         if pretty and children:
@@ -543,12 +535,7 @@
 
 
 def unparse(input_dict, output=None, encoding='utf-8', full_document=True,
-<<<<<<< HEAD
-            ordered_mixed_children=False, short_empty_elements=False, **kwargs):
-=======
-            short_empty_elements=False,
-            **kwargs):
->>>>>>> c67709df
+            short_empty_elements=False, ordered_mixed_children=False, **kwargs):
     """Emit an XML document for the given `input_dict` (reverse of `parse`).
 
     The resulting XML document is returned as a string, but if `output` (a
@@ -581,14 +568,7 @@
     if output is None:
         output = StringIO()
         must_return = True
-<<<<<<< HEAD
     content_handler = XMLGeneratorShort(output, encoding, short_empty_elements)
-=======
-    if short_empty_elements:
-        content_handler = XMLGenerator(output, encoding, True)
-    else:
-        content_handler = XMLGenerator(output, encoding)
->>>>>>> c67709df
     if full_document:
         content_handler.startDocument()
     for key, value in input_dict.items():

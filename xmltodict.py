--- conflicted
+++ resolved
@@ -313,11 +313,7 @@
     parser.EndElementHandler = handler.endElement
     parser.CharacterDataHandler = handler.characters
     parser.buffer_text = True
-<<<<<<< HEAD
-    if hasattr(xml_input, 'read'):
-=======
     if disable_entities:
-        
         try:
             # Attempt to disable DTD in Jython's expat parser (Xerces-J).
             feature = "http://apache.org/xml/features/disallow-doctype-decl"
@@ -328,8 +324,7 @@
             parser.DefaultHandler = lambda x: None
             # Expects an integer return; zero means failure -> expat.ExpatError.
             parser.ExternalEntityRefHandler = lambda *x: 1
-    try:
->>>>>>> 0e837cdb
+    if hasattr(xml_input, 'read'):
         parser.ParseFile(xml_input)
     else:
         parser.Parse(xml_input, True)
